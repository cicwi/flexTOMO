--- conflicted
+++ resolved
@@ -132,11 +132,7 @@
         index = _block_index_(block_number, projections.shape[1], 'sequential')
         
         # Progress bar:
-<<<<<<< HEAD
-        #pbar = _pbar_start_(len(index), 'block')
-=======
         # pbar = _pbar_start_(block_number, 'block')
->>>>>>> 9582c01c
         
         # Loop over blocks:
         for ii in range(len(index)):
@@ -205,13 +201,10 @@
         
         # Progress bar:
         #pbar = _pbar_start_(unit = 'block', total=block_number)
-<<<<<<< HEAD
         
         # Random mode may not work for forward projection since it doesn't guarantee coverage for all angles...
         # Use mode = 'sequential'.... it may not be true anymore...
         index = _block_index_(block_number, projections.shape[1], 'sequential')
-=======
->>>>>>> 9582c01c
         
         # Loop over blocks:
         for ii in range(len(index)):
